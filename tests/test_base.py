"""Test the base case for the `check_types` decorator.

If these tests pass, we can expect that the `check_types` decorator will work
in cases such as (and with great variation of):

```
    @check_types
    def my_function(df: DataFrame[MySchema]) -> Series[MySeries]:
        return df.column_a
    
    column_a = my_function(df)
```

When the `check_types` decorator is applied to `my_function`, and the function
call does not raise an error, we are guaranteed that `df` is a `DataFrame` that
follows the `MySchema` schema, and that the return value `column_a` is a `Series`
that follows the `MySeries` type definition. Neat right?!
"""

import pandas as pd
import pytest

from pandabear import DataFrame, DataFrameModel, Field, Series, SeriesModel, check_types
<<<<<<< HEAD
from pandabear.exceptions import ColumnCheckError
=======
from pandabear.column_checks import ColumnCheckError
from pandabear.exceptions import TypeHintError
>>>>>>> 357759f5


# Define a custom dataframe schema
class MySchema(DataFrameModel):
    column_a: int = Field(gt=0)
    column_b: str = Field(str_contains="foo")
    column_c: float = Field(ge=0.0, le=1.0)
    my_prefix_column: int = Field(alias="my_prefix.+", regex=True, ge=0)

    class Config:
        strict = False


class MySchemaFailure(DataFrameModel):
    column_a: int = Field(gt=1)
    column_b: str = Field(str_contains="bar")
    column_c: float = Field(ge=0.0, le=0.1)
    my_prefix_column: int = Field(alias="my_prefix.+", regex=True, ge=5)


# Define a custom series schema
class MySeries(SeriesModel):
    value: int = Field(gt=0, lt=10)


class MySeriesFailure(SeriesModel):
    value: int = Field(gt=2, lt=2)


# Define an example dataframe that follows the dataframe schema
df = pd.DataFrame(
    dict(
        column_a=[1, 2, 3],
        column_b=["foo", "foo-bar", "baz-foo"],
        column_c=[0.1, 0.2, 0.3],
        my_prefix_column_a=[1, 2, 3],
        my_prefix_column_b=[4, 5, 6],
    )
)

se = df.column_a


class TestBaseCasesSuccessDataFrame:
    def test___base_case__success__dataframe__1(self):
        """Test that the base case works for dataframes."""

        @check_types
        def my_function(df: DataFrame[MySchema]) -> DataFrame[MySchema]:
            return df

        my_function(df)

    def test___base_case__success__dataframe__multiple_in(self):
        """Test that the base case works for dataframes."""

        @check_types
        def my_function(dfs: tuple[DataFrame[MySchema], DataFrame[MySchema]]) -> DataFrame[MySchema]:
            df, df1 = dfs
            return df

        my_function([df, df])

    def test___base_case__success__dataframe__multiple_out(self):
        """Test that the base case works for dataframes."""

        @check_types
        def my_function(df: DataFrame[MySchema]) -> tuple[DataFrame[MySchema], DataFrame[MySchema]]:
            return df, df

        my_function(df)

    def test___base_case__success__dataframe__nested_in__1(self):
        """Test that the base case works for dataframes."""

        @check_types
        def my_function(
            nested_df: tuple[DataFrame[MySchema], tuple[DataFrame[MySchema], DataFrame[MySchema]]]
        ) -> DataFrame[MySchema]:
            df, (df1, df2) = nested_df
            return df

        my_function([df, [df, df]])

    def test___base_case__success__dataframe__nested_in__2(self):
        """Test that the base case works for dataframes."""

        @check_types
        def my_function(
            nested_df: tuple[
                DataFrame[MySchema], tuple[DataFrame[MySchema], tuple[DataFrame[MySchema], DataFrame[MySchema]]]
            ]
        ) -> DataFrame[MySchema]:
            df, (df1, (df2, df3)) = nested_df
            return df

        my_function([df, [df, [df, df]]])

    def test___base_case__success__dataframe__nested_out__1(self):
        """Test that the base case works for dataframes."""

        @check_types
        def my_function(
            df: DataFrame[MySchema],
        ) -> tuple[DataFrame[MySchema], tuple[DataFrame[MySchema], DataFrame[MySchema]]]:
            return df, [df, df]

        my_function(df)

    def test___base_case__success__dataframe__nested_out__2(self):
        """Test that the base case works for dataframes."""

        @check_types
        def my_function(
            df: DataFrame[MySchema],
        ) -> tuple[DataFrame[MySchema], tuple[DataFrame[MySchema], tuple[DataFrame[MySchema], DataFrame[MySchema]]]]:
            return df, [df, [df, df]]

        my_function(df)

    def test___base_case__success__dataframe__with_beartype(self):
        """Test that the base case works for dataframes with beartype."""
        from beartype import beartype

        @beartype
        @check_types
        def my_function(df: DataFrame[MySchema], val: int) -> tuple[DataFrame[MySchema], int]:
            return df, val

        my_function(df, 1)

    def test___base_case__success__dataframe__filtering__1(self):
        """Test that filtering propagages filtered data in/out of function."""

        class MySchemaMissingColumnC(DataFrameModel):
            column_a: int = Field(gt=0)
            column_b: str = Field(str_contains="foo")
            my_prefix_column: int = Field(alias="my_prefix.+", regex=True, ge=0)

            class Config:
                filter = True

        @check_types
        def my_function(df: DataFrame[MySchemaMissingColumnC]) -> DataFrame[MySchemaMissingColumnC]:
            assert "column_c" not in df.columns
            return df

        assert "column_c" not in my_function(df).columns

    def test___base_case__success__dataframe__filtering__2(self):
        """Test that filtering recursively propagages filtered data in/out of function."""

        class MySchemaMissingColumnC(DataFrameModel):
            column_a: int = Field(gt=0)
            column_b: str = Field(str_contains="foo")
            my_prefix_column: int = Field(alias="my_prefix.+", regex=True, ge=0)

            class Config:
                filter = True

        @check_types
        def my_function(
            dfs: tuple[
                DataFrame[MySchemaMissingColumnC],
                tuple[DataFrame[MySchemaMissingColumnC], DataFrame[MySchemaMissingColumnC]],
            ]
        ) -> tuple[
            DataFrame[MySchemaMissingColumnC],
            tuple[DataFrame[MySchemaMissingColumnC], DataFrame[MySchemaMissingColumnC]],
        ]:
            assert "column_c" not in dfs[0].columns
            assert "column_c" not in dfs[1][0].columns
            assert "column_c" not in dfs[1][1].columns
            return dfs

        dfs_out = my_function((df, (df, df)))

        assert "column_c" not in dfs_out[0].columns
        assert "column_c" not in dfs_out[1][0].columns
        assert "column_c" not in dfs_out[1][1].columns

    def test___base_case__success__dataframe__filtering__3(self):
        """Test that filtering plays nice with non-DataFrame arguments."""

        class MySchemaMissingColumnC(DataFrameModel):
            column_a: int = Field(gt=0)
            column_b: str = Field(str_contains="foo")
            my_prefix_column: int = Field(alias="my_prefix.+", regex=True, ge=0)

            class Config:
                filter = True

        @check_types
        def my_function(
            df: DataFrame[MySchemaMissingColumnC], value: int
        ) -> tuple[DataFrame[MySchemaMissingColumnC], int]:
            assert "column_c" not in df.columns
            assert value == 1
            return df, value

        output = my_function(df, 1)
        assert "column_c" not in output[0].columns
        assert output[1] == 1

    def test___base_case__success__dataframe__filtering__4(self):
        """Test that filtering plays nice with non-DataFrame unspecified arguments."""

        class MySchemaMissingColumnC(DataFrameModel):
            column_a: int = Field(gt=0)
            column_b: str = Field(str_contains="foo")
            my_prefix_column: int = Field(alias="my_prefix.+", regex=True, ge=0)

            class Config:
                filter = True

        @check_types
        def my_function(df: DataFrame[MySchemaMissingColumnC], *args):
            assert "column_c" not in df.columns
            assert args == ("lol",)

        my_function(df, "lol")

    def test___base_case__success__dataframe__filtering__5(self):
        """Test that filtering plays nice with non-DataFrame keyword arguments."""

        class MySchemaMissingColumnC(DataFrameModel):
            column_a: int = Field(gt=0)
            column_b: str = Field(str_contains="foo")
            my_prefix_column: int = Field(alias="my_prefix.+", regex=True, ge=0)

            class Config:
                filter = True

        @check_types
        def my_function(df: DataFrame[MySchemaMissingColumnC], **kwargs):
            assert "column_c" not in df.columns
            assert kwargs == {"lol": 1}

        my_function(df, lol=1)


class TestBaseCasesSuccessSeries:
    def test___base_case__success__series(self):
        """Test that the base case works for series."""

        @check_types
        def my_function(se: Series[MySeries]) -> Series[MySeries]:
            return se

        my_function(se)

    def test___base_case__success__series__multiple_out(self):
        """Test that the base case works for series."""

        @check_types
        def my_function(se: Series[MySeries]) -> tuple[Series[MySeries], Series[MySeries]]:
            return se, se

        my_function(se)

    def test___base_case__success__series__nested_out__1(self):
        """Test that the base case works for series."""

        @check_types
        def my_function(
            se: Series[MySeries],
        ) -> tuple[Series[MySeries], tuple[Series[MySeries], Series[MySeries]]]:
            return se, (se, se)

        my_function(se)

    def test___base_case__success__series__nested_out__2(self):
        """Test that the base case works for series."""

        @check_types
        def my_function(
            se: Series[MySeries],
        ) -> tuple[Series[MySeries], tuple[Series[MySeries], tuple[Series[MySeries], Series[MySeries]]]]:
            return se, (se, (se, se))

        my_function(se)

    def test___base_case__success__series__with_beartype(self):
        """Test that the base case works for series with beartype."""
        from beartype import beartype

        @beartype
        @check_types
        def my_function(se: Series[MySeries], val: int) -> tuple[Series[MySeries], int]:
            return se, 1

        my_function(se, 1)


class TestBaseCaseFailureDataFrame:
    def test___base_case__failure__dataframe__in(self):
        """Test that the base case fails for dataframes, when input is fails."""
        with pytest.raises(ColumnCheckError):

            @check_types
            def my_function(df: DataFrame[MySchemaFailure]) -> DataFrame[MySchema]:
                return df

            my_function(df)

    def test___base_case__failure__dataframe__out(self):
        """Test that the base case fails for dataframes, when output fails."""
        with pytest.raises(ColumnCheckError):

            @check_types
            def my_function(df: DataFrame[MySchema]) -> DataFrame[MySchemaFailure]:
                return df

            my_function(df)

    def test___base_case__failure__dataframe__nested__in(self):
        """Test that the base case fails for dataframes, when input is fails."""
        with pytest.raises(ColumnCheckError):

            @check_types
            def my_function(
                df: tuple[DataFrame[MySchema], tuple[DataFrame[MySchema], DataFrame[MySchemaFailure]]]
            ) -> DataFrame[MySchema]:
                return df

            my_function([df, [df, df]])

    def test___base_case__failure__dataframe__nested__out(self):
        """Test that the base case fails for dataframes, when input is fails."""
        with pytest.raises(ColumnCheckError):

            @check_types
            def my_function(
                df: DataFrame[MySchema],
            ) -> tuple[DataFrame[MySchema], tuple[DataFrame[MySchema], DataFrame[MySchemaFailure]]]:
                return [df, [df, df]]

            my_function(df)

    def test___base_case__failure__dataframe__mismatch_in__1(self):
        """Test that the base case fails for dataframes, when input type hints do not match argument values."""
        with pytest.raises(TypeHintError):

            @check_types
            def my_function(tup: tuple[DataFrame[MySchema], DataFrame[MySchema]]) -> DataFrame[MySchema]:
                return tup[0]

            my_function(df)

    def test___base_case__failure__dataframe__mismatch_in__2(self):
        """Test that the base case fails for dataframes, when input type hints do not match argument values."""
        with pytest.raises(TypeHintError):

            @check_types
            def my_function(df: DataFrame[MySchema]) -> DataFrame[MySchema]:
                return df

            my_function((df, df))

    def test___base_case__failure__dataframe__mismatch_in__3(self):
        """Test that the base case fails for dataframes, when input type hints do not match argument values."""
        with pytest.raises(TypeHintError):

            @check_types
            def my_function(tup: tuple[DataFrame[MySchema], DataFrame[MySchema]]) -> DataFrame[MySchema]:
                return tup[0]

            my_function((df, [df, df]))

    def test___base_case__failure__dataframe__mismatch_in__4(self):
        """Test that the base case fails for dataframes, when input type hints do not match argument values."""
        with pytest.raises(TypeHintError):

            @check_types
            def my_function(
                nested_df: tuple[DataFrame[MySchema], tuple[DataFrame[MySchema], DataFrame[MySchema]]]
            ) -> DataFrame[MySchema]:
                df, (df1, df2) = nested_df
                return df

            my_function((df, df, df))

    def test___base_case__failure__dataframe__mismatch_out__1(self):
        """Test that the base case fails for dataframes, when output type hints do not match return values."""
        with pytest.raises(TypeHintError):

            @check_types
            def my_function(df: DataFrame[MySchema]) -> tuple[DataFrame[MySchema], DataFrame[MySchema]]:
                return df

            my_function(df)

    def test___base_case__failure__dataframe__mismatch_out__2(self):
        """Test that the base case fails for dataframes, when output type hints do not match return values."""
        with pytest.raises(TypeHintError):

            @check_types
            def my_function(df: DataFrame[MySchema]) -> DataFrame[MySchema]:
                return df, df

            my_function(df)

    def test___base_case__failure__dataframe__mismatch_out__3(self):
        """Test that the base case fails for dataframes, when output type hints do not match return values."""
        with pytest.raises(TypeHintError):

            @check_types
            def my_function(df: DataFrame[MySchema]) -> tuple[DataFrame[MySchema], DataFrame[MySchema]]:
                return df, [df, df]

            my_function(df)

    def test___base_case__failure__dataframe__mismatch_out__4(self):
        """Test that the base case fails for dataframes, when output type hints do not match return values."""
        with pytest.raises(TypeHintError):

            @check_types
            def my_function(
                df: DataFrame[MySchema],
            ) -> tuple[DataFrame[MySchema], tuple[DataFrame[MySchema], DataFrame[MySchema]]]:
                return df, df, df

            my_function(df)


class TestBaseCaseFailureSeries:
    def test___base_case__failure__series__in(self):
        """Test that the base case fails for series, when input is fails."""
        with pytest.raises(ColumnCheckError):

            @check_types
            def my_function(se: Series[MySeriesFailure]) -> Series[MySeries]:
                return se

            my_function(se)

    def test___base_case__failure__series__out(self):
        """Test that the base case fails for series, when output fails."""
        with pytest.raises(ColumnCheckError):

            @check_types
            def my_function(se: Series[MySeries]) -> Series[MySeriesFailure]:
                return se

            my_function(se)

    def test___base_case__failure__series__nested__in(self):
        """Test that the base case fails for series, when input is fails."""
        with pytest.raises(ColumnCheckError):

            @check_types
            def my_function(
                se: tuple[Series[MySeries], tuple[Series[MySeries], Series[MySeriesFailure]]]
            ) -> Series[MySeries]:
                return se

            my_function([se, [se, se]])

    def test___base_case__failure__series__nested__out(self):
        """Test that the base case fails for series, when input is fails."""
        with pytest.raises(ColumnCheckError):

            @check_types
            def my_function(
                se: Series[MySeries],
            ) -> tuple[Series[MySeries], tuple[Series[MySeries], Series[MySeriesFailure]]]:
                return [se, [se, se]]

            my_function(se)

    def test___base_case__failure__series__mismatch_in__1(self):
        """Test that the base case fails for series, when input type hints do not match argument values."""
        with pytest.raises(TypeHintError):

            @check_types
            def my_function(tup: tuple[Series[MySeries], Series[MySeries]]) -> Series[MySeries]:
                return tup[0]

            my_function(se)

    def test___base_case__failure__series__mismatch_in__2(self):
        """Test that the base case fails for series, when input type hints do not match argument values."""
        with pytest.raises(TypeHintError):

            @check_types
            def my_function(se: Series[MySeries]) -> Series[MySeries]:
                return se

            my_function((se, se))

    def test___base_case__failure__series__mismatch_in__3(self):
        """Test that the base case fails for series, when input type hints do not match argument values."""
        with pytest.raises(TypeHintError):

            @check_types
            def my_function(tup: tuple[Series[MySeries], Series[MySeries]]) -> Series[MySeries]:
                return tup[0]

            my_function((se, [se, se]))

    def test___base_case__failure__series__mismatch_in__4(self):
        """Test that the base case fails for series, when input type hints do not match argument values."""
        with pytest.raises(TypeHintError):

            @check_types
            def my_function(
                nested_se: tuple[Series[MySeries], tuple[Series[MySeries], Series[MySeries]]]
            ) -> Series[MySeries]:
                se, (se1, se2) = nested_se
                return se

            my_function((se, se, se))

    def test___base_case__failure__series__mismatch_out__1(self):
        """Test that the base case fails for series, when output type hints do not match return values."""
        with pytest.raises(TypeHintError):

            @check_types
            def my_function(se: Series[MySeries]) -> tuple[Series[MySeries], Series[MySeries]]:
                return se

            my_function(se)

    def test___base_case__failure__series__mismatch_out__2(self):
        """Test that the base case fails for series, when output type hints do not match return values."""
        with pytest.raises(TypeHintError):

            @check_types
            def my_function(se: Series[MySeries]) -> Series[MySeries]:
                return se, se

            my_function(se)

    def test___base_case__failure__series__mismatch_out__3(self):
        """Test that the base case fails for series, when output type hints do not match return values."""
        with pytest.raises(TypeHintError):

            @check_types
            def my_function(se: Series[MySeries]) -> tuple[Series[MySeries], Series[MySeries]]:
                return se, [se, se]

            my_function(se)

    def test___base_case__failure__series__mismatch_out__4(self):
        """Test that the base case fails for series, when output type hints do not match return values."""
        with pytest.raises(TypeHintError):

            @check_types
            def my_function(
                se: Series[MySeries],
            ) -> tuple[Series[MySeries], tuple[Series[MySeries], Series[MySeries]]]:
                return se, se, se

            my_function(se)<|MERGE_RESOLUTION|>--- conflicted
+++ resolved
@@ -21,12 +21,7 @@
 import pytest
 
 from pandabear import DataFrame, DataFrameModel, Field, Series, SeriesModel, check_types
-<<<<<<< HEAD
-from pandabear.exceptions import ColumnCheckError
-=======
-from pandabear.column_checks import ColumnCheckError
-from pandabear.exceptions import TypeHintError
->>>>>>> 357759f5
+from pandabear.exceptions import ColumnCheckError, TypeHintError
 
 
 # Define a custom dataframe schema
