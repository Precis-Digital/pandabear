import pandas as pd
import pytest

from pandabear import DataFrameModel, Field, check


@pytest.mark.custom_checks
class TestCustomChecksSuccessSeries:
    def test___custom_checks__success__series__1(self):
        """Test that the custom checks works for series."""

        class MySchema(DataFrameModel):
            column_a: int = Field()

            @check("column_a")
            def check_column_a(column_a: pd.Series) -> bool:
                return column_a.sum() > 0

        df = pd.DataFrame(
            dict(
                column_a=[1, 2, 3],
            )
        )

        MySchema.validate(df)

    def test___custom_checks__success__series__2(self):
        """Test that the custom checks works for multiple series."""

        class MySchema(DataFrameModel):
            column_a: int = Field()
            column_c: float = Field()

            @check(["column_a", "column_c"])
            def check_column(column: pd.Series) -> bool:
                return column.sum() > 0

        df = pd.DataFrame(
            dict(
                column_a=[1, 2, 3],
                column_c=[0.1, 0.2, 0.3],
            )
        )

        MySchema.validate(df)

    def test___custom_checks__success__series__3(self):
        """Test that the custom checks works for multiple series, with multiple check functions."""

        class MySchema(DataFrameModel):
            column_a: int = Field()
            column_c: float = Field()

            @check("column_a")
            def check_column_a(column_a: pd.Series) -> bool:
                return column_a.sum() > 0

            @check("column_c")
            def check_column_c(column_c: pd.Series) -> bool:
                return column_c.sum() > 0

        df = pd.DataFrame(
            dict(
                column_a=[1, 2, 3],
                column_c=[0.1, 0.2, 0.3],
            )
        )

        MySchema.validate(df)

    def test___custom_checks__success__series__4(self):
        """Test that the custom checks works for multiple series, with regex."""

        class MySchema(DataFrameModel):
            column_a: int = Field()
            column_c: float = Field()

            @check(r"column_\w", regex=True)
            def check_column(column: pd.Series) -> bool:
                return column.sum() > 0

        df = pd.DataFrame(
            dict(
                column_a=[1, 2, 3],
                column_c=[0.1, 0.2, 0.3],
            )
        )

        MySchema.validate(df)

    def test___custom_checks__success__series__5(self):
        """Test that the custom checks works for multiple series, with multiple regex."""

        class MySchema(DataFrameModel):
            column_a: int = Field()
            column_c: float = Field()
            series_a: int = Field()
            series_c: float = Field()

            @check([r"column_\w", r"series_\w"], regex=True)
            def check_column(column: pd.Series) -> bool:
                return column.sum() > 0

        df = pd.DataFrame(
            dict(
                column_a=[1, 2, 3],
                column_c=[0.1, 0.2, 0.3],
                series_a=[1, 2, 3],
                series_c=[0.1, 0.2, 0.3],
            )
        )

        MySchema.validate(df)


@pytest.mark.custom_checks
class TestCustomChecksFailureSeries:
    def test___custom_checks__failure__series__1(self):
        """Test that the custom checks fails when check does not pass."""
        with pytest.raises(ValueError):

            class MySchema(DataFrameModel):
                column_a: int = Field()

                @check("column_a")
                def check_column_a(column_a: pd.Series) -> bool:
                    return column_a.sum() > 0

            df = pd.DataFrame(
                dict(
                    column_a=[-1, -2, -3],
                )
            )

            MySchema.validate(df)

    def test___custom_checks__failure__series__2(self):
        """Test that the custom checks fails when one of checks do not pass."""
        with pytest.raises(ValueError):

            class MySchema(DataFrameModel):
                column_a: int = Field()
                column_b: int = Field()

                @check(["column_a", "column_b"])
                def check_column_a(column: pd.Series) -> bool:
                    return column.sum() > 0

            df = pd.DataFrame(
                dict(
                    column_a=[1, 2, 3],
                    column_b=[-1, -2, -3],
                )
            )

            MySchema.validate(df)

    def test___custom_checks__failure__series__3(self):
        """Test that the custom checks fails when no column name is passed to decorator."""
        with pytest.raises(TypeError):

            class MySchema(DataFrameModel):
                column_a: int = Field()
                column_b: int = Field()

                @check()
                def check_column(column: pd.Series) -> bool:
                    return column.sum() > 0

            df = pd.DataFrame(
                dict(
                    column_a=[1, 2, 3],
                    column_b=[-1, -2, -3],
                )
            )

            MySchema.validate(df)

    def test___custom_checks__failure__series__4(self):
        """Test that the custom checks fails when bad column names are passed to decorator."""
        with pytest.raises(ValueError):

            class MySchema(DataFrameModel):
                column_a: int = Field()
                column_b: int = Field()

                @check("column_c")
                def check_column(column: pd.Series) -> bool:
                    return column.sum() > 0

            df = pd.DataFrame(
                dict(
                    column_a=[1, 2, 3],
                    column_b=[-1, -2, -3],
                )
            )

            MySchema.validate(df)

<<<<<<< HEAD
    def test___custom_checks__failure__dataframe(self):
        """Test that the custom checks fails for dataframe check."""
=======
    def test___custom_checks__failure__series__5(self):
        """Test that the custom checks fails when bad column regex is passed to decorator."""
        with pytest.raises(ValueError):
>>>>>>> bead7c10

            class MySchema(DataFrameModel):
                column_a: int = Field()
                column_b: int = Field()

                @check("bad_pattern.+", regex=True)
                def check_column(column: pd.Series) -> bool:
                    return column.sum() > 0

            df = pd.DataFrame(
                dict(
                    column_a=[1, 2, 3],
                )
            )

            MySchema.validate(df)<|MERGE_RESOLUTION|>--- conflicted
+++ resolved
@@ -197,14 +197,9 @@
 
             MySchema.validate(df)
 
-<<<<<<< HEAD
-    def test___custom_checks__failure__dataframe(self):
-        """Test that the custom checks fails for dataframe check."""
-=======
     def test___custom_checks__failure__series__5(self):
         """Test that the custom checks fails when bad column regex is passed to decorator."""
         with pytest.raises(ValueError):
->>>>>>> bead7c10
 
             class MySchema(DataFrameModel):
                 column_a: int = Field()
