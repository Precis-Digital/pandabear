[metadata]
name = pandabear
version = attr: pandabear.__version__
author = Ulf Aslak
author_email = ulf@precisdigital.com
description = An runtime vschema validator for Pandas DataFrames.
long_description = file: ./src/pandabear/README.md
long_description_content_type = text/markdown
url = https://github.com/Precis-Digital/pandabear
classifiers = 
	Programming Language :: Python
	Programming Language :: Python :: 3
	Programming Language :: Python :: 3 :: Only
	Programming Language :: Python :: 3.8
	Programming Language :: Python :: 3.9
	Programming Language :: Python :: 3.10
	Programming Language :: Python :: 3.11

[options]
include_package_data = True
__package_dir = 
	= src
packages = find:
python_requires = >=3.8
install_requires = 
<<<<<<< HEAD
	pandas>=1.2.0
=======
	pandas>=1.5.3
	numpy>=1.24.0
>>>>>>> a282255b

[options.packages.find]
where = src
<|MERGE_RESOLUTION|>--- conflicted
+++ resolved
@@ -22,13 +22,9 @@
 	= src
 packages = find:
 python_requires = >=3.8
-install_requires = 
-<<<<<<< HEAD
-	pandas>=1.2.0
-=======
+install_requires =
 	pandas>=1.5.3
 	numpy>=1.24.0
->>>>>>> a282255b
 
 [options.packages.find]
 where = src
