import dataclasses
from types import NoneType
from typing import Any

import numpy as np
import pandas as pd

from pandabear.column_checks import CHECK_NAME_FUNCTION_MAP, ColumnCheckError
from pandabear.index_type import check_type_is_index, get_index_dtype
from pandabear.model_components import BaseConfig, Field

TYPE_DTYPE_MAP = {
    str: np.dtype("O"),
}


@dataclasses.dataclass
class BaseModel:

    Config: BaseConfig = BaseConfig

    @classmethod
    def _validate_series(cls, se: pd.Series, field: Field, typ: Any):
        dtype = TYPE_DTYPE_MAP.get(typ, typ)

        if se.dtype != dtype:
            if cls.Config.coerce:
                se = se.astype(typ)
            else:
                raise TypeError(f"Expected `{se.name}` dtype {dtype} but found {se.dtype}")

        for check_name, check_func in CHECK_NAME_FUNCTION_MAP.items():
            check_value = getattr(field, check_name)
            if check_value is not None:
                result = check_func(series=se, value=check_value)
                if not result.all():
                    raise ColumnCheckError(check_name=check_name, check_value=check_value, series=se, result=result)
        return se


class DataFrameModel(BaseModel):
    @classmethod
    def _get_config(cls):
        return BaseConfig._override(cls.Config)

    @classmethod
    def _get_names_and_types(cls):
        return cls.__annotations__

    @classmethod
    def _get_index_names(cls):
        return [c for c, v in cls._get_names_and_types().items() if check_type_is_index(v)]

    @classmethod
    def _get_column_names(cls):
        return [c for c, v in cls._get_names_and_types().items() if not check_type_is_index(v)]

    @classmethod
    def _get_fields(cls):
        names_types = cls._get_names_and_types()
        return {name: getattr(cls, name) for name in names_types}

    @staticmethod
    def _select_series_by_name(df: pd.DataFrame, name: str) -> pd.Series:
        if not name in df.columns:
            raise ValueError(f"Column `{name}` was not found in dataframe")
        return df[name]

    @staticmethod
    def _select_series_by_alias(df: pd.DataFrame, alias: str, regex: bool) -> list[pd.Series]:
        if regex:
            return [df[col] for col in df.filter(regex=alias, axis=1).columns]
        else:
            return [df[alias]]

    @classmethod
    def validate(cls, df: pd.DataFrame):
        # Validate `Fields`
        name_types = cls._get_names_and_types()
        print("name_types:", name_types)
        name_fields = cls._get_fields()
        Config = cls._get_config()

        for name in name_types:
            typ = name_types[name]
            field = name_fields[name]

            if check_type_is_index(typ):
                # we don't coerce the index for now
<<<<<<< HEAD
                series = df.index.get_level_values(name).to_series()
=======
                typ = get_index_dtype(typ)
                series = df.index.get_level_values(name)
>>>>>>> 10269a5f
                cls._validate_series(series, field, typ)

            elif field.alias is not None:
                for series in cls._select_series_by_alias(df, field.alias, field.regex):
                    series = cls._validate_series(series, field, typ)
                    if Config.coerce:
                        df[series.name] = series

            else:
                series = cls._select_series_by_name(df, name)
                series = cls._validate_series(series, field, typ)
                if Config.coerce:
                    df[series.name] = series

        cls._validate_custom_checks(df)
        cls._validate_multiindex(df)

        return cls._validate_columns(df)

    @classmethod
    def _validate_custom_checks(cls, df):
        for attr_name in dir(cls):

            attr = getattr(cls, attr_name)
            if not hasattr(attr, "__check__"):
                continue

            check_columns: list[str] | NoneType = getattr(attr, "__check__")

            if check_columns is None:
                # assumes check is for whole df
                if not attr(df):
                    raise ValueError(f"DataFrame did not pass custom check `{attr_name}`")
                continue

            if attr.__regex__:
                check_columns = get_matching_columns(df, check_columns)

            for column in check_columns:
                series = cls._select_series_by_name(df, column)
                if not attr(series):
                    raise ValueError(f"Column `{column}` did not pass custom check `{attr_name}`")

    @classmethod
    def _validate_columns(cls, df: pd.DataFrame) -> pd.DataFrame:

        Config = cls._get_config()
        schema_columns = cls._get_column_names()

        if Config.filter:
            # order and strict are ignored, order is determined by the order of the columns in the schema
            # strict is ignored because the column selection will raise an error if the column is not found
            return df[schema_columns].copy()

        if Config.strict:
            if set(schema_columns) != set(df.columns):
                raise ValueError(
                    f"Columns {set(df.columns) - set(schema_columns)} are present in `df` but not in schema"
                )

        if Config.ordered:
            # assumes order implies strict
            if schema_columns != list(df.columns):
                raise ValueError("DataFrame columns did not match expected columns")

        return df

    @classmethod
    def _validate_multiindex(cls, df: pd.DataFrame):
        index_names = cls._get_index_names()

        Config = cls._get_config()

        if (index_names == []) and (df.index.names == [None]):
            # no index defined in schema, and no index defined in dataframe
            return

        if set(index_names) - set(df.index.names):
            # all schema index names must be in dataframe index names
            raise ValueError(f"Index levels {set(index_names) - set(df.index.names)} missing in df")

        if Config.multiindex_strict:
            if not set(index_names) == set(list(df.index.names)):
                raise ValueError("MultiIndex names did not match expected names")

        if Config.multiindex_ordered:
            # assume order implies strict
            if cls._get_index_names() != list(df.index.names):
                raise ValueError("MultiIndex names did not match expected names")

        if Config.multiindex_sorted:
            if not (df.index.is_monotonic_increasing or df.index.is_monotonic_decreasing):
                raise ValueError("MultiIndex not sorted")

        if Config.multiindex_unique:
            if not df.index.is_unique:
                raise ValueError("MultiIndex was not unique")


class SeriesModel(BaseModel):
    @classmethod
    def _get_value_name_and_type(cls):
        return list(cls.__annotations__.items())[0]

    @classmethod
    def _get_field(cls):
        value_name, _ = cls._get_value_name_and_type()
        return getattr(cls, value_name)

    @classmethod
    def validate(cls, series: pd.Series):
        _, value_type = cls._get_value_name_and_type()
        field = cls._get_field()
        cls._validate_series(series, field, value_type)


def get_matching_columns(df: pd.DataFrame, regexes: list[str]) -> list[str]:
    new_check_columns = []
    for column in regexes:
        matched_columns = df.filter(regex=column, axis=1).columns
        if len(matched_columns) == 0:
            raise ValueError(f"No columns match regex `{column}`")
        new_check_columns.extend(matched_columns)
    return new_check_columns<|MERGE_RESOLUTION|>--- conflicted
+++ resolved
@@ -87,12 +87,8 @@
 
             if check_type_is_index(typ):
                 # we don't coerce the index for now
-<<<<<<< HEAD
                 series = df.index.get_level_values(name).to_series()
-=======
                 typ = get_index_dtype(typ)
-                series = df.index.get_level_values(name)
->>>>>>> 10269a5f
                 cls._validate_series(series, field, typ)
 
             elif field.alias is not None:
